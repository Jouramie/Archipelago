from __future__ import annotations

import argparse
import asyncio
import functools
import json
import logging
import zlib
import collections
import typing
import inspect
import weakref
import datetime
import threading
import random

import ModuleUpdate

ModuleUpdate.update()

import websockets
import prompt_toolkit
from prompt_toolkit.patch_stdout import patch_stdout
from fuzzywuzzy import process as fuzzy_process

import Items
import Regions
import Utils
from Utils import get_item_name_from_id, get_location_name_from_address, ReceivedItem, _version_tuple
from NetUtils import Node, Endpoint

console_names = frozenset(set(Items.item_table) | set(Regions.location_table) | set(Items.item_name_groups) | set(Regions.key_drop_data))

CLIENT_PLAYING = 0
CLIENT_GOAL = 1



class Client(Endpoint):
    version: typing.List[int] = [0, 0, 0]
    tags: typing.List[str] = []

    def __init__(self, socket: websockets.server.WebSocketServerProtocol, ctx: Context):
        super().__init__(socket)
        self.auth = False
        self.name = None
        self.team = None
        self.slot = None
        self.send_index = 0
        self.tags = []
        self.version = [0, 0, 0]
        self.messageprocessor = client_message_processor(ctx, self)
        self.ctx = weakref.ref(ctx)

    @property
    def wants_item_notification(self):
        return self.auth and "FoundItems" in self.tags


class Context(Node):
    simple_options = {"hint_cost": int,
                      "location_check_points": int,
                      "server_password": str,
                      "password": str,
                      "forfeit_mode": str,
                      "remaining_mode": str,
                      "item_cheat": bool,
                      "compatibility": int}

    def __init__(self, host: str, port: int, server_password: str, password: str, location_check_points: int,
                 hint_cost: int, item_cheat: bool, forfeit_mode: str = "disabled", remaining_mode: str = "disabled",
                 auto_shutdown: typing.SupportsFloat = 0, compatibility: int = 2):
        super(Context, self).__init__()
        self.compatibility: int = compatibility
        self.shutdown_task = None
        self.data_filename = None
        self.save_filename = None
        self.saving = False
        self.player_names = {}
        self.rom_names = {}
        self.allow_forfeits = {}
        self.remote_items = set()
        self.locations = {}
        self.host = host
        self.port = port
        self.server_password = server_password
        self.password = password
        self.server = None
        self.countdown_timer = 0
        self.received_items = {}
        self.name_aliases: typing.Dict[typing.Tuple[int, int], str] = {}
        self.location_checks = collections.defaultdict(set)
        self.hint_cost = hint_cost
        self.location_check_points = location_check_points
        self.hints_used = collections.defaultdict(int)
        self.hints: typing.Dict[typing.Tuple[int, int], typing.Set[Utils.Hint]] = collections.defaultdict(set)
        self.forfeit_mode: str = forfeit_mode
        self.remaining_mode: str = remaining_mode
        self.item_cheat = item_cheat
        self.running = True
        self.client_activity_timers: typing.Dict[
            typing.Tuple[int, int], datetime.datetime] = {}  # datetime of last new item check
        self.client_connection_timers: typing.Dict[
            typing.Tuple[int, int], datetime.datetime] = {}  # datetime of last connection
        self.client_game_state: typing.Dict[typing.Tuple[int, int], int] = collections.defaultdict(int)
        self.er_hint_data: typing.Dict[int, typing.Dict[int, str]] = {}
        self.auto_shutdown = auto_shutdown
        self.commandprocessor = ServerCommandProcessor(self)
        self.embedded_blacklist = {"host", "port"}
        self.client_ids: typing.Dict[typing.Tuple[int, int], datetime.datetime] = {}
        self.auto_save_interval = 60  # in seconds
        self.auto_saver_thread = None
        self.save_dirty = False
        self.tags = ['Berserker']
        self.minimum_client_versions: typing.Dict[typing.Tuple[int, int], Utils.Version] = {}

    def load(self, multidatapath: str, use_embedded_server_options: bool = False):
        with open(multidatapath, 'rb') as f:
            self._load(json.loads(zlib.decompress(f.read()).decode("utf-8-sig")),
                       use_embedded_server_options)

        self.data_filename = multidatapath

    def _load(self, jsonobj: dict, use_embedded_server_options: bool):
        if "minimum_versions" in jsonobj:
            mdata_ver = tuple(jsonobj["minimum_versions"]["server"])
            if mdata_ver > Utils._version_tuple:
                raise RuntimeError(f"Supplied Multidata requires a server of at least version {mdata_ver},"
                                   f"however this server is of version {Utils._version_tuple}")
            clients_ver = jsonobj["minimum_versions"].get("clients", [])
            self.minimum_client_versions = {}
            for team, player, version in clients_ver:
                self.minimum_client_versions[team, player] = Utils.Version(*version)

        for team, names in enumerate(jsonobj['names']):
            for player, name in enumerate(names, 1):
                self.player_names[(team, player)] = name

        if "rom_strings" in jsonobj:
            self.rom_names = {rom: (team, slot) for slot, team, rom in jsonobj['rom_strings']}
        else:
            self.rom_names = {bytes(letter for letter in rom).decode(): (team, slot) for slot, team, rom in
                              jsonobj['roms']}
        self.remote_items = set(jsonobj['remote_items'])
        self.locations = {tuple(k): tuple(v) for k, v in jsonobj['locations']}
        if "er_hint_data" in jsonobj:
            self.er_hint_data = {int(player): {int(address): name for address, name in loc_data.items()}
                                 for player, loc_data in jsonobj["er_hint_data"].items()}
        if use_embedded_server_options:
            server_options = jsonobj.get("server_options", {})
            self._set_options(server_options)

    def _set_options(self, server_options: dict):
        for key, value in server_options.items():
            data_type = self.simple_options.get(key, None)
            if data_type is not None:
                if value not in {False, True, None}: # some can be boolean OR text, such as password
                    try:
                        value = data_type(value)
                    except Exception as e:
                        try:
                            raise Exception(f"Could not set server option {key}, skipping.") from e
                        except Exception as e:
                            logging.exception(e)
                logging.debug(f"Setting server option {key} to {value} from supplied multidata")
                setattr(self, key, value)
            elif key == "disable_item_cheat":
                self.item_cheat = not bool(value)
            else:
                logging.debug(f"Unrecognized server option {key}")

    def save(self, now=False) -> bool:
        if self.saving:
            if now:
                self.save_dirty = False
                return self._save()

            self.save_dirty = True
            return True

        return False

    def _save(self, exit_save:bool=False) -> bool:
        try:
            jsonstr = json.dumps(self.get_save())
            with open(self.save_filename, "wb") as f:
                f.write(zlib.compress(jsonstr.encode("utf-8")))
        except Exception as e:
            logging.exception(e)
            return False
        else:
            return True

    def init_save(self, enabled: bool = True):
        self.saving = enabled
        if self.saving:
            if not self.save_filename:
                self.save_filename = (self.data_filename[:-9] if self.data_filename[-9:] == 'multidata' else (
                        self.data_filename + '_')) + 'multisave'
            try:
                with open(self.save_filename, 'rb') as f:
                    jsonobj = json.loads(zlib.decompress(f.read()).decode("utf-8"))
                    self.set_save(jsonobj)
            except FileNotFoundError:
                logging.error('No save data found, starting a new game')
            except Exception as e:
                logging.exception(e)
            self._start_async_saving()

    def _start_async_saving(self):
        if not self.auto_saver_thread:
            def save_regularly():
                import time
                while self.running:
                    time.sleep(self.auto_save_interval)
                    if self.save_dirty:
                        logging.debug("Saving multisave via thread.")
                        self.save_dirty = False
                        self._save()

            self.auto_saver_thread = threading.Thread(target=save_regularly, daemon=True)
            self.auto_saver_thread.start()

            import atexit
            atexit.register(self._save, True)  # make sure we save on exit too

    def get_save(self) -> dict:
        d = {
            "rom_names": list(self.rom_names.items()),
            "received_items": tuple((k, v) for k, v in self.received_items.items()),
            "hints_used": tuple((key, value) for key, value in self.hints_used.items()),
            "hints": tuple(
                (key, list(hint.re_check(self, key[0]) for hint in value)) for key, value in self.hints.items()),
            "location_checks": tuple((key, tuple(value)) for key, value in self.location_checks.items()),
            "name_aliases": tuple((key, value) for key, value in self.name_aliases.items()),
            "client_game_state": tuple((key, value) for key, value in self.client_game_state.items()),
            "client_activity_timers": tuple(
                (key, value.timestamp()) for key, value in self.client_activity_timers.items()),
            "client_connection_timers": tuple(
                (key, value.timestamp()) for key, value in self.client_connection_timers.items()),
        }
        return d

    def set_save(self, savedata: dict):
        rom_names = savedata["rom_names"]  # convert from TrackerList to List in case of ponyorm
        try:
            adjusted = {rom: (team, slot) for rom, (team, slot) in rom_names}
        except TypeError:
            adjusted = {tuple(rom): (team, slot) for (rom, (team, slot)) in rom_names}  # old format, ponyorm friendly
            if self.rom_names != adjusted:
                logging.warning('Save file mismatch, will start a new game')
                return
        else:
            if adjusted != self.rom_names:
                logging.warning('Save file mismatch, will start a new game')
                return

        received_items = {tuple(k): [ReceivedItem(*i) for i in v] for k, v in savedata["received_items"]}

        self.received_items = received_items
        self.hints_used.update({tuple(key): value for key, value in savedata["hints_used"]})
        if "hints" in savedata:
            self.hints.update(
                {tuple(key): set(Utils.Hint(*hint) for hint in value) for key, value in savedata["hints"]})
        else:  # backwards compatiblity for <= 2.0.2
            old_hints = {tuple(key): set(value) for key, value in savedata["hints_sent"]}
            for team_slot, item_or_location_s in old_hints.items():
                team, slot = team_slot
                for item_or_location in item_or_location_s:
                    if item_or_location in Items.item_table:
                        hints = collect_hints(self, team, slot, item_or_location)
                    else:
                        hints = collect_hints_location(self, team, slot, item_or_location)
                    for hint in hints:
                        self.hints[team, hint.receiving_player].add(hint)
                        # even if it is the same hint, it won't be duped due to set
                        self.hints[team, hint.finding_player].add(hint)
        if "name_aliases" in savedata:
            self.name_aliases.update({tuple(key): value for key, value in savedata["name_aliases"]})
            if "client_game_state" in savedata:
                self.client_game_state.update({tuple(key): value for key, value in savedata["client_game_state"]})
                if "client_activity_timers" in savedata:
                    self.client_connection_timers.update(
                        {tuple(key): datetime.datetime.fromtimestamp(value, datetime.timezone.utc) for key, value
                         in savedata["client_connection_timers"]})
                    self.client_activity_timers.update(
                        {tuple(key): datetime.datetime.fromtimestamp(value, datetime.timezone.utc) for key, value
                         in savedata["client_activity_timers"]})

        self.location_checks.update({tuple(key): set(value) for key, value in savedata["location_checks"]})

        logging.info(f'Loaded save file with {sum([len(p) for p in received_items.values()])} received items '
                     f'for {len(received_items)} players')

    def get_aliased_name(self, team: int, slot: int):
        if (team, slot) in self.name_aliases:
            return f"{self.name_aliases[team, slot]} ({self.player_names[team, slot]})"
        else:
            return self.player_names[team, slot]

    def notify_all(self, text):
        logging.info("Notice (all): %s" % text)
        self.broadcast_all([['Print', text]])

    def notify_client(self, client: Client, text: str):
        if not client.auth:
            return
        logging.info("Notice (Player %s in team %d): %s" % (client.name, client.team + 1, text))
        asyncio.create_task(self.send_msgs(client, [['Print', text]]))

    def broadcast_team(self, team, msgs):
        for client in self.endpoints:
            if client.auth and client.team == team:
                asyncio.create_task(self.send_msgs(client, msgs))

    def broadcast_all(self, msgs):
        msgs = json.dumps(msgs)
        for endpoint in self.endpoints:
            if endpoint.auth:
                asyncio.create_task(self.send_json_msgs(endpoint, msgs))

    async def disconnect(self, endpoint):
        await super(Context, self).disconnect(endpoint)
        await on_client_disconnected(self, endpoint)


# separated out, due to compatibilty between clients
def notify_hints(ctx: Context, team: int, hints: typing.List[Utils.Hint]):
    cmd = json.dumps([["Hint", hints]])  # make sure it is a list, as it can be set internally
    texts = [['Print', format_hint(ctx, team, hint)] for hint in hints]
    for _, text in texts:
        logging.info("Notice (Team #%d): %s" % (team + 1, text))
    texts = json.dumps(texts)
    for client in ctx.endpoints:
        if client.auth and client.team == team:
            if "Berserker" in client.tags and client.version >= [2, 2, 1]:
                payload = cmd
            else:
                payload = texts
            asyncio.create_task(ctx.send_json_msgs(client, payload))


def update_aliases(ctx: Context, team: int, client: typing.Optional[Client] = None):
    cmd = json.dumps([["AliasUpdate",
                       [(key[1], ctx.get_aliased_name(*key)) for key, value in ctx.player_names.items() if
                        key[0] == team]]])
    if client is None:
        for client in ctx.endpoints:
            if client.team == team and client.auth and client.version > [2, 0, 3]:
                asyncio.create_task(ctx.send_json_msgs(client, cmd))
    else:
        asyncio.create_task(ctx.send_json_msgs(client, cmd))


async def server(websocket, path, ctx: Context):
    client = Client(websocket, ctx)
    ctx.endpoints.append(client)

    try:
        await on_client_connected(ctx, client)
        async for data in websocket:
            for msg in json.loads(data):
                if len(msg) == 1:
                    cmd = msg
                    args = None
                else:
                    cmd = msg[0]
                    args = msg[1]
                await process_client_cmd(ctx, client, cmd, args)
    except Exception as e:
        if not isinstance(e, websockets.WebSocketException):
            logging.exception(e)
    finally:
        await ctx.disconnect(client)


async def on_client_connected(ctx: Context, client: Client):
    await ctx.send_msgs(client, [['RoomInfo', {
        'password': ctx.password is not None,
        'players': [(client.team, client.slot, ctx.name_aliases.get((client.team, client.slot), client.name)) for client
                    in ctx.endpoints if client.auth],
        # tags are for additional features in the communication.
        # Name them by feature or fork, as you feel is appropriate.
        'tags': ctx.tags,
        'version': Utils._version_tuple,
        'forfeit_mode': ctx.forfeit_mode,
        'remaining_mode': ctx.remaining_mode,
        'hint_cost': ctx.hint_cost,
        'location_check_points': ctx.location_check_points
    }]])


async def on_client_disconnected(ctx: Context, client: Client):
    if client.auth:
        await on_client_left(ctx, client)


async def on_client_joined(ctx: Context, client: Client):
    version_str = '.'.join(str(x) for x in client.version)
    ctx.notify_all(
        f"{ctx.get_aliased_name(client.team, client.slot)} (Team #{client.team + 1}) has joined the game. "
        f"Client({version_str}), {client.tags}).")
    if client.version < [2, 1, 0] and "auto" in ctx.forfeit_mode:
        ctx.notify_client(
            client,
            "Your client is too old to send game beaten information. "
            "The automatic forfeit feature will not work."
        )

    ctx.client_connection_timers[client.team, client.slot] = datetime.datetime.now(datetime.timezone.utc)

async def on_client_left(ctx: Context, client: Client):
    ctx.notify_all("%s (Team #%d) has left the game" % (ctx.get_aliased_name(client.team, client.slot), client.team + 1))
    ctx.client_connection_timers[client.team, client.slot] = datetime.datetime.now(datetime.timezone.utc)
    if ctx.commandprocessor.client == Client:
        ctx.commandprocessor.client = None


async def countdown(ctx: Context, timer):
    ctx.notify_all(f'[Server]: Starting countdown of {timer}s')
    if ctx.countdown_timer:
        ctx.countdown_timer = timer  # timer is already running, set it to a different time
    else:
        ctx.countdown_timer = timer
        while ctx.countdown_timer > 0:
            ctx.notify_all(f'[Server]: {ctx.countdown_timer}')
            ctx.countdown_timer -= 1
            await asyncio.sleep(1)
        ctx.notify_all(f'[Server]: GO')
        ctx.countdown_timer = 0

async def missing(ctx: Context, client: Client, locations: list):
    await ctx.send_msgs(client, [['Missing', {
        'locations': json.dumps(locations)
    }]])


def get_players_string(ctx: Context):
    auth_clients = {(c.team, c.slot) for c in ctx.endpoints if c.auth}

    player_names = sorted(ctx.player_names.keys())
    current_team = -1
    text = ''
    for team, slot in player_names:
        player_name = ctx.player_names[team, slot]
        if team != current_team:
            text += f':: Team #{team + 1}: '
            current_team = team
        if (team, slot) in auth_clients:
            text += f'{player_name} '
        else:
            text += f'({player_name}) '
    return f'{len(auth_clients)} players of {len(ctx.player_names)} connected ' + text[:-1]


def get_received_items(ctx: Context, team: int, player: int) -> typing.List[ReceivedItem]:
    return ctx.received_items.setdefault((team, player), [])


def tuplize_received_items(items):
    return [(item.item, item.location, item.player) for item in items]


def send_new_items(ctx: Context):
    for client in ctx.endpoints:
        if not client.auth:
            continue
        items = get_received_items(ctx, client.team, client.slot)
        if len(items) > client.send_index:
            asyncio.create_task(ctx.send_msgs(client, [
                ['ReceivedItems', (client.send_index, tuplize_received_items(items)[client.send_index:])]]))
            client.send_index = len(items)


def forfeit_player(ctx: Context, team: int, slot: int):
    all_locations = {values[0] for values in Regions.location_table.values() if type(values[0]) is int}
    all_locations.update({values[1] for values in Regions.key_drop_data.values()})
<<<<<<< HEAD
    # register any unknown locations, such as from future versions to be forfeited too
    all_locations.update(location for location, location_slot in ctx.locations if location_slot == slot)
=======
    all_locations.update({values for values in range(Regions.SHOP_ID_START, Regions.SHOP_ID_START + 256)})
>>>>>>> 4250004f
    ctx.notify_all("%s (Team #%d) has forfeited" % (ctx.player_names[(team, slot)], team + 1))
    register_location_checks(ctx, team, slot, all_locations)


def get_remaining(ctx: Context, team: int, slot: int) -> typing.List[int]:
    items = []
    for (location, location_slot) in ctx.locations:
        if location_slot == slot and location not in ctx.location_checks[team, slot]:
            items.append(ctx.locations[location, slot][0])  # item ID
    return sorted(items)


def register_location_checks(ctx: Context, team: int, slot: int, locations):
    found_items = False
    new_locations = set(locations) - ctx.location_checks[team, slot]
    known_locations = set()
    if new_locations:
        ctx.client_activity_timers[team, slot] = datetime.datetime.now(datetime.timezone.utc)
        for location in new_locations:
            if (location, slot) in ctx.locations:
                known_locations.add(location)
                target_item, target_player = ctx.locations[(location, slot)]
                if target_player != slot or slot in ctx.remote_items:
                    found = False
                    recvd_items = get_received_items(ctx, team, target_player)
                    for recvd_item in recvd_items:
                        if recvd_item.location == location and recvd_item.player == slot:
                            found = True
                            break

                    if not found:
                        new_item = ReceivedItem(target_item, location, slot)
                        recvd_items.append(new_item)
                        if slot != target_player:
                            ctx.broadcast_team(team, [['ItemSent', (slot, location, target_player, target_item)]])
                    logging.info('(Team #%d) %s sent %s to %s (%s)' % (
                    team + 1, ctx.player_names[(team, slot)], get_item_name_from_id(target_item),
                    ctx.player_names[(team, target_player)], get_location_name_from_address(location)))
                    found_items = True
                elif target_player == slot:  # local pickup, notify clients of the pickup
                    if location not in ctx.location_checks[team, slot]:
                        for client in ctx.endpoints:
                                if client.team == team and client.wants_item_notification:
                                    asyncio.create_task(
                                        ctx.send_msgs(client, [['ItemFound', (target_item, location, slot)]]))
        ctx.location_checks[team, slot] |= known_locations
        send_new_items(ctx)

        if found_items:
            for client in ctx.endpoints:
                if client.team == team and client.slot == slot:
                    asyncio.create_task(ctx.send_msgs(client, [["HintPointUpdate", (get_client_points(ctx, client),)]]))
        ctx.save()


def notify_team(ctx: Context, team: int, text: str):
    logging.info("Notice (Team #%d): %s" % (team + 1, text))
    ctx.broadcast_team(team, [['Print', text]])



def collect_hints(ctx: Context, team: int, slot: int, item: str) -> typing.List[Utils.Hint]:
    hints = []
    seeked_item_id = Items.item_table[item][3]
    for check, result in ctx.locations.items():
        item_id, receiving_player = result
        if receiving_player == slot and item_id == seeked_item_id:
            location_id, finding_player = check
            found = location_id in ctx.location_checks[team, finding_player]
            entrance = ctx.er_hint_data.get(finding_player, {}).get(location_id, "")
            hints.append(Utils.Hint(receiving_player, finding_player, location_id, item_id, found, entrance))

    return hints


def collect_hints_location(ctx: Context, team: int, slot: int, location: str) -> typing.List[Utils.Hint]:
    hints = []
    seeked_location = Regions.lookup_name_to_id[location]
    for check, result in ctx.locations.items():
        location_id, finding_player = check
        if finding_player == slot and location_id == seeked_location:
            item_id, receiving_player = result
            found = location_id in ctx.location_checks[team, finding_player]
            entrance = ctx.er_hint_data.get(finding_player, {}).get(location_id, "")
            hints.append(Utils.Hint(receiving_player, finding_player, location_id, item_id, found, entrance))
            break  # each location has 1 item
    return hints


def format_hint(ctx: Context, team: int, hint: Utils.Hint) -> str:
    text = f"[Hint]: {ctx.player_names[team, hint.receiving_player]}'s " \
           f"{Items.lookup_id_to_name[hint.item]} is " \
           f"at {get_location_name_from_address(hint.location)} " \
           f"in {ctx.player_names[team, hint.finding_player]}'s World"

    if hint.entrance:
        text += f" at {hint.entrance}"
    return text + (". (found)" if hint.found else ".")


def get_intended_text(input_text: str, possible_answers: typing.Iterable[str]= console_names) -> typing.Tuple[str, bool, str]:
    picks = fuzzy_process.extract(input_text, possible_answers, limit=2)
    if len(picks) > 1:
        dif = picks[0][1] - picks[1][1]
        if picks[0][1] == 100:
            return picks[0][0], True, "Perfect Match"
        elif picks[0][1] < 75:
            return picks[0][0], False, f"Didn't find something that closely matches, " \
                                       f"did you mean {picks[0][0]}? ({picks[0][1]}% sure)"
        elif dif > 5:
            return picks[0][0], True, "Close Match"
        else:
            return picks[0][0], False, f"Too many close matches, did you mean {picks[0][0]}? ({picks[0][1]}% sure)"
    else:
        if picks[0][1] > 90:
            return picks[0][0], True, "Only Option Match"
        else:
            return picks[0][0], False, f"Did you mean {picks[0][0]}? ({picks[0][1]}% sure)"


class CommandMeta(type):
    def __new__(cls, name, bases, attrs):
        commands = attrs["commands"] = {}
        for base in bases:
            commands.update(base.commands)
        commands.update({name[5:].lower(): method for name, method in attrs.items() if
                         name.startswith("_cmd_")})
        return super(CommandMeta, cls).__new__(cls, name, bases, attrs)


def mark_raw(function):
    function.raw_text = True
    return function


class CommandProcessor(metaclass=CommandMeta):
    commands: typing.Dict[str, typing.Callable]
    client = None
    marker = "/"

    def output(self, text: str):
        print(text)

    def __call__(self, raw: str) -> typing.Optional[bool]:
        if not raw:
            return
        try:
            command = raw.split()
            basecommand = command[0]
            if basecommand[0] == self.marker:
                method = self.commands.get(basecommand[1:].lower(), None)
                if not method:
                    self._error_unknown_command(basecommand[1:])
                else:
                    if getattr(method, "raw_text", False):  # method is requesting unprocessed text data
                        arg = raw.split(maxsplit=1)
                        if len(arg) > 1:
                            return method(self, arg[1])  # argument text was found, so pass it along
                        else:
                            return method(self)  # argument may be optional, try running without args
                    else:
                        return method(self, *command[1:])  # pass each word as argument
            else:
                self.default(raw)
        except Exception as e:
            self._error_parsing_command(e)

    def get_help_text(self) -> str:
        s = ""
        for command, method in self.commands.items():
            spec = inspect.signature(method).parameters
            argtext = ""
            for argname, parameter in spec.items():
                if argname == "self":
                    continue

                if isinstance(parameter.default, str):
                    if not parameter.default:
                        argname = f"[{argname}]"
                    else:
                        argname += "=" + parameter.default
                argtext += argname
                argtext += " "
            s += f"{self.marker}{command} {argtext}\n    {method.__doc__}\n"
        return s

    def _cmd_help(self):
        """Returns the help listing"""
        self.output(self.get_help_text())

    def _cmd_license(self):
        """Returns the licensing information"""
        license = getattr(CommandProcessor, "license", None)
        if not license:
            with open(Utils.local_path("LICENSE")) as f:
                CommandProcessor.license = f.read()
        self.output(CommandProcessor.license)

    def default(self, raw: str):
        self.output("Echo: " + raw)

    def _error_unknown_command(self, raw: str):
        self.output(f"Could not find command {raw}. Known commands: {', '.join(self.commands)}")

    def _error_parsing_command(self, exception: Exception):
        self.output(str(exception))


class CommonCommandProcessor(CommandProcessor):
    ctx: Context

    def _cmd_countdown(self, seconds: str = "10") -> bool:
        """Start a countdown in seconds"""
        try:
            timer = int(seconds, 10)
        except ValueError:
            timer = 10
        asyncio.create_task(countdown(self.ctx, timer))
        return True

    def _cmd_options(self):
        """List all current options. Warning: lists password."""
        self.output("Current options:")
        for option in self.ctx.simple_options:
            if option == "server_password" and self.marker == "!":  #Do not display the server password to the client.
                self.output(f"Option server_password is set to {('*' * random.randint(4,16))}")
            else:
                self.output(f"Option {option} is set to {getattr(self.ctx, option)}")

class ClientMessageProcessor(CommonCommandProcessor):
    marker = "!"

    def __init__(self, ctx: Context, client: Client):
        self.ctx = ctx
        self.client = client

    def __call__(self, raw: str) -> typing.Optional[bool]:
        if not raw.startswith("!admin"):
            self.ctx.notify_all(self.ctx.get_aliased_name(self.client.team, self.client.slot) + ': ' + raw)
        return super(ClientMessageProcessor, self).__call__(raw)

    def output(self, text):
        self.ctx.notify_client(self.client, text)

    def default(self, raw: str):
        pass  # default is client sending just text

    def is_authenticated(self):
        return self.ctx.commandprocessor.client == self.client

    @mark_raw
    def _cmd_admin(self, command: str = ""):
        """Allow remote administration of the multiworld server"""

        output = f"!admin {command}"
        if output.lower().startswith("!admin login"):  # disallow others from seeing the supplied password, whether or not it is correct.
            output = f"!admin login {('*' * random.randint(4, 16))}"
        elif output.lower().startswith("!admin /option server_password"):  # disallow others from knowing what the new remote administration password is.
            output = f"!admin /option server_password {('*' * random.randint(4, 16))}"
        self.ctx.notify_all(self.ctx.get_aliased_name(self.client.team, self.client.slot) + ': ' + output)  # Otherwise notify the others what is happening.

        if not self.ctx.server_password:
            self.output("Sorry, Remote administration is disabled")
            return False

        if not command:
            if self.is_authenticated():
                self.output("Usage: !admin [Server command].\nUse !admin /help for help.\nUse !admin logout to log out of the current session.")
            else:
                self.output("Usage: !admin login [password]")
            return True

        if command.startswith("login "):
            if command == f"login {self.ctx.server_password}":
                self.output("Login successful. You can now issue server side commands.")
                self.ctx.commandprocessor.client = self.client
                return True
            else:
                self.output("Password incorrect.")
                return False

        if not self.is_authenticated():
            self.output("You must first login using !admin login [password]")
            return False

        if command == "logout":
            self.output("Logout successful. You can no longer issue server side commands.")
            self.ctx.commandprocessor.client = None
            return True

        return self.ctx.commandprocessor(command)

    def _cmd_players(self) -> bool:
        """Get information about connected and missing players"""
        if len(self.ctx.player_names) < 10:
            self.ctx.notify_all(get_players_string(self.ctx))
        else:
            self.output(get_players_string(self.ctx))
        return True

    def _cmd_forfeit(self) -> bool:
        """Surrender and send your remaining items out to their recipients"""
        if self.ctx.allow_forfeits.get((self.client.team, self.client.slot), False):
            forfeit_player(self.ctx, self.client.team, self.client.slot)
            return True
        if "enabled" in self.ctx.forfeit_mode:
            forfeit_player(self.ctx, self.client.team, self.client.slot)
            return True
        elif "disabled" in self.ctx.forfeit_mode:
            self.output(
                "Sorry, client forfeiting has been disabled on this server. You can ask the server admin for a /forfeit")
            return False
        else:  # is auto or goal
            if self.ctx.client_game_state[self.client.team, self.client.slot] == CLIENT_GOAL:
                forfeit_player(self.ctx, self.client.team, self.client.slot)
                return True
            else:
                self.output(
                    "Sorry, client forfeiting requires you to have beaten the game on this server."
                    " You can ask the server admin for a /forfeit")
                if self.client.version < [2, 1, 0]:
                    self.output(
                        "Your client is too old to send game beaten information. Please update, load you savegame and reconnect.")
                return False

    def _cmd_remaining(self) -> bool:
        """List remaining items in your game, but not their location or recipient"""
        if self.ctx.remaining_mode == "enabled":
            remaining_item_ids = get_remaining(self.ctx, self.client.team, self.client.slot)
            if remaining_item_ids:
                self.output("Remaining items: " + ", ".join(Items.lookup_id_to_name.get(item_id, "unknown item")
                                                            for item_id in remaining_item_ids))
            else:
                self.output("No remaining items found.")
            return True
        elif self.ctx.remaining_mode == "disabled":
            self.output(
                "Sorry, !remaining has been disabled on this server.")
            return False
        else:  # is goal
            if self.ctx.client_game_state[self.client.team, self.client.slot] == CLIENT_GOAL:
                remaining_item_ids = get_remaining(self.ctx, self.client.team, self.client.slot)
                if remaining_item_ids:
                    self.output("Remaining items: " + ", ".join(Items.lookup_id_to_name.get(item_id, "unknown item")
                                                                for item_id in remaining_item_ids))
                else:
                    self.output("No remaining items found.")
                return True
            else:
                self.output(
                    "Sorry, !remaining requires you to have beaten the game on this server")
                if self.client.version < [2, 1, 0]:
                    self.output(
                        "Your client is too old to send game beaten information. Please update, load you savegame and reconnect.")
                return False


    def _cmd_missing(self) -> bool:
        """List all missing location checks from the server's perspective"""

        locations = get_missing_checks(self.ctx, self.client)

        if len(locations) > 0:
            if self.client.version < [2, 3, 0]:
                buffer = ""
                for location in locations:
                    buffer += f'Missing: {location}\n'
                self.output(buffer + f"Found {len(locations)} missing location checks")
            else:
                asyncio.create_task(missing(self.ctx, self.client, locations))
        else:
            self.output("No missing location checks found.")
        return True

    @mark_raw
    def _cmd_alias(self, alias_name: str = ""):
        """Set your alias to the passed name."""
        if alias_name:
            alias_name = alias_name[:16].strip()
            self.ctx.name_aliases[self.client.team, self.client.slot] = alias_name
            self.output(f"Hello, {alias_name}")
            update_aliases(self.ctx, self.client.team)
            self.ctx.save()
            return True
        elif (self.client.team, self.client.slot) in self.ctx.name_aliases:
            del (self.ctx.name_aliases[self.client.team, self.client.slot])
            self.output("Removed Alias")
            update_aliases(self.ctx, self.client.team)
            self.ctx.save()
            return True
        return False

    @mark_raw
    def _cmd_getitem(self, item_name: str) -> bool:
        """Cheat in an item, if it is enabled on this server"""
        if self.ctx.item_cheat:
            item_name, usable, response = get_intended_text(item_name, Items.item_table.keys())
            if usable:
                new_item = ReceivedItem(Items.item_table[item_name][3], -1, self.client.slot)
                get_received_items(self.ctx, self.client.team, self.client.slot).append(new_item)
                self.ctx.notify_all('Cheat console: sending "' + item_name + '" to ' + self.ctx.get_aliased_name(self.client.team, self.client.slot))
                send_new_items(self.ctx)
                return True
            else:
                self.output(response)
                return False
        else:
            self.output("Cheating is disabled.")
            return False

    @mark_raw
    def _cmd_hint(self, item_or_location: str = "") -> bool:
        """Use !hint {item_name/location_name}, for example !hint Lamp or !hint Link's House. """
        points_available = get_client_points(self.ctx, self.client)
        if not item_or_location:
            self.output(f"A hint costs {self.ctx.hint_cost} points. "
                        f"You have {points_available} points.")
            hints = {hint.re_check(self.ctx, self.client.team) for hint in
                     self.ctx.hints[self.client.team, self.client.slot]}
            self.ctx.hints[self.client.team, self.client.slot] = hints
            notify_hints(self.ctx, self.client.team, list(hints))
            return True
        else:
            item_name, usable, response = get_intended_text(item_or_location)
            if usable:
                if item_name in Items.hint_blacklist:
                    self.output(f"Sorry, \"{item_name}\" is marked as non-hintable.")
                    hints = []
                elif item_name in Items.item_name_groups:
                    hints = []
                    for item in Items.item_name_groups[item_name]:
                        hints.extend(collect_hints(self.ctx, self.client.team, self.client.slot, item))
                elif item_name in Items.item_table:  # item name
                    hints = collect_hints(self.ctx, self.client.team, self.client.slot, item_name)
                else:  # location name
                    hints = collect_hints_location(self.ctx, self.client.team, self.client.slot, item_name)

                if hints:
                    new_hints = set(hints) - self.ctx.hints[self.client.team, self.client.slot]
                    old_hints = set(hints) - new_hints
                    if old_hints:
                        notify_hints(self.ctx, self.client.team, list(old_hints))
                        if not new_hints:
                            self.output("Hint was previously used, no points deducted.")
                    if new_hints:
                        found_hints = [hint for hint in new_hints if hint.found]
                        not_found_hints = [hint for hint in new_hints if not hint.found]

                        if not not_found_hints:  # everything's been found, no need to pay
                            can_pay = 1000
                        elif self.ctx.hint_cost:
                            can_pay = points_available // self.ctx.hint_cost
                        else:
                            can_pay = 1000

                        random.shuffle(not_found_hints)

                        hints = found_hints
                        while can_pay > 0:
                            if not not_found_hints:
                                break
                            hint = not_found_hints.pop()
                            hints.append(hint)
                            can_pay -= 1
                            self.ctx.hints_used[self.client.team, self.client.slot] += 1

                            if not hint.found:
                                self.ctx.hints[self.client.team, hint.finding_player].add(hint)
                                self.ctx.hints[self.client.team, hint.receiving_player].add(hint)

                        if not_found_hints:
                            if hints:
                                self.output(
                                    "Could not pay for everything. Rerun the hint later with more points to get the remaining hints.")
                            else:
                                self.output(f"You can't afford the hint. "
                                            f"You have {points_available} points and need at least "
                                            f"{self.ctx.hint_cost}")
                        notify_hints(self.ctx, self.client.team, hints)
                        self.ctx.save()
                        return True

                else:
                    self.output("Nothing found. Item/Location may not exist.")
                    return False
            else:
                self.output(response)
                return False

def get_missing_checks(ctx: Context, client: Client) -> list:
    locations = []
    #for location_id in [k[0] for k, v in ctx.locations if k[1] == client.slot]:
    #    if location_id not in ctx.location_checks[client.team, client.slot]:
    #        locations.append(Regions.lookup_id_to_name.get(location_id, f'Unknown Location ID: {location_id}'))
    for location_id, location_name in {**Regions.lookup_id_to_name, **Regions.shop_table_by_location_id}.items():  # cheat console is -1, keep in mind
        if location_id != -1 and location_id not in ctx.location_checks[client.team, client.slot] and (location_id, client.slot) in ctx.locations:
            locations.append(location_name)
    return locations

def get_client_points(ctx: Context, client: Client) -> int:
    return (ctx.location_check_points * len(ctx.location_checks[client.team, client.slot]) -
            ctx.hint_cost * ctx.hints_used[client.team, client.slot])

async def process_client_cmd(ctx: Context, client: Client, cmd, args):
    if type(cmd) is not str:
        await ctx.send_msgs(client, [['InvalidCmd']])
        return

    if cmd == 'Connect':
        if not args or type(args) is not dict or \
                'password' not in args or type(args['password']) not in [str, type(None)] or \
                'rom' not in args or type(args['rom']) not in (list, str):
            await ctx.send_msgs(client, [['InvalidArguments', 'Connect']])
            return

        errors = set()
        if ctx.password is not None and args['password'] != ctx.password:
            errors.add('InvalidPassword')
        if type(args["rom"]) == list:
            args["rom"] = bytes(letter for letter in args["rom"]).decode()
        if args['rom'] not in ctx.rom_names:
            errors.add('InvalidRom')
        else:
            team, slot = ctx.rom_names[args['rom']]
            # this can only ever be 0 or 1 elements
            clients = [c for c in ctx.endpoints if c.auth and c.slot == slot and c.team == team]
            if clients:
                # likely same player with a "ghosted" slot. We bust the ghost.
                if "uuid" in args and ctx.client_ids[team, slot] == args["uuid"]:
                    await clients[0].socket.close()  # we have to await the DC of the ghost, so not to create data pasta
                    client.name = ctx.player_names[(team, slot)]
                    client.team = team
                    client.slot = slot
                else:
                    errors.add('SlotAlreadyTaken')
            else:
                client.name = ctx.player_names[(team, slot)]
                client.team = team
                client.slot = slot
                minver = Utils.Version(*(ctx.minimum_client_versions.get((team, slot), (0,0,0))))
                if minver > tuple(args.get('version', Client.version)):
                    errors.add('IncompatibleVersion')

        if ctx.compatibility == 1 and "Berserker" not in args.get('tags', Client.tags):
            errors.add('IncompatibleVersion')
        #only exact version match allowed
        elif ctx.compatibility == 0 and tuple(args.get('version', Client.version)) != _version_tuple:
            errors.add('IncompatibleVersion')
        if errors:
            logging.info(f"A client connection was refused due to: {errors}")
            await ctx.send_msgs(client, [['ConnectionRefused', list(errors)]])
        else:
            ctx.client_ids[client.team, client.slot] = args.get("uuid", None)
            client.auth = True
            client.version = args.get('version', Client.version)
            client.tags = args.get('tags', Client.tags)
            reply = [['Connected', [(client.team, client.slot),
                                    [(p, ctx.get_aliased_name(t, p)) for (t, p), n in ctx.player_names.items() if
                                     t == client.team], get_missing_checks(ctx, client)]]]
            items = get_received_items(ctx, client.team, client.slot)
            if items:
                reply.append(['ReceivedItems', (0, tuplize_received_items(items))])
                client.send_index = len(items)
            await ctx.send_msgs(client, reply)
            await on_client_joined(ctx, client)

    if client.auth:
        if cmd == 'Sync':
            items = get_received_items(ctx, client.team, client.slot)
            if items:
                client.send_index = len(items)
                await ctx.send_msgs(client, [['ReceivedItems', (0, tuplize_received_items(items))]])

        elif cmd == 'LocationChecks':
            if type(args) is not list:
                await ctx.send_msgs(client, [['InvalidArguments', 'LocationChecks']])
                return
            register_location_checks(ctx, client.team, client.slot, args)

        elif cmd == 'LocationScouts':
            if type(args) is not list:
                await ctx.send_msgs(client, [['InvalidArguments', 'LocationScouts']])
                return
            locs = []
            for location in args:
                if type(location) is not int or 0 >= location > len(Regions.location_table):
                    await ctx.send_msgs(client, [['InvalidArguments', 'LocationScouts']])
                    return
                loc_name = list(Regions.location_table.keys())[location - 1]
                target_item, target_player = ctx.locations[(Regions.location_table[loc_name][0], client.slot)]

                replacements = {'SmallKey': 0xA2, 'BigKey': 0x9D, 'Compass': 0x8D, 'Map': 0x7D}
                item_type = [i[2] for i in Items.item_table.values() if type(i[3]) is int and i[3] == target_item]
                if item_type:
                    target_item = replacements.get(item_type[0], target_item)

                locs.append([loc_name, location, target_item, target_player])

            # logging.info(f"{client.name} in team {client.team+1} scouted {', '.join([l[0] for l in locs])}")
            await ctx.send_msgs(client, [['LocationInfo', [l[1:] for l in locs]]])

        elif cmd == 'UpdateTags':
            if not args or type(args) is not list:
                await ctx.send_msgs(client, [['InvalidArguments', 'UpdateTags']])
                return
            client.tags = args

        elif cmd == 'GameFinished':
            if ctx.client_game_state[client.team, client.slot] != CLIENT_GOAL:
                finished_msg = f'{ctx.get_aliased_name(client.team, client.slot)} (Team #{client.team + 1}) has found the triforce.'
                ctx.notify_all(finished_msg)
                ctx.client_game_state[client.team, client.slot] = CLIENT_GOAL
                if "auto" in ctx.forfeit_mode:
                    forfeit_player(ctx, client.team, client.slot)

        if cmd == 'Say':
            if type(args) is not str or not args.isprintable():
                await ctx.send_msgs(client, [['InvalidArguments', 'Say']])
                return

            client.messageprocessor(args)


class ServerCommandProcessor(CommonCommandProcessor):
    def __init__(self, ctx: Context):
        self.ctx = ctx
        super(ServerCommandProcessor, self).__init__()

    def output(self, text: str):
        if self.client:
            self.ctx.notify_client(self.client, text)
        super(ServerCommandProcessor, self).output(text)

    def default(self, raw: str):
        self.ctx.notify_all('[Server]: ' + raw)

    @mark_raw
    def _cmd_kick(self, player_name: str) -> bool:
        """Kick specified player from the server"""
        for client in self.ctx.endpoints:
            if client.auth and client.name.lower() == player_name.lower() and client.socket and not client.socket.closed:
                asyncio.create_task(client.socket.close())
                self.output(f"Kicked {self.ctx.get_aliased_name(client.team, client.slot)}")
                if self.ctx.commandprocessor.client == client:
                    self.ctx.commandprocessor.client = None
                return True

        self.output(f"Could not find player {player_name} to kick")
        return False

    def _cmd_save(self) -> bool:
        """Save current state to multidata"""
        if self.ctx.saving:
            self.ctx.save(True)
            self.output("Game saved")
            return True
        else:
            self.output("Saving is disabled.")
            return False

    def _cmd_players(self) -> bool:
        """Get information about connected players"""
        self.output(get_players_string(self.ctx))
        return True

    def _cmd_exit(self) -> bool:
        """Shutdown the server"""
        asyncio.create_task(self.ctx.server.ws_server._close())
        if self.ctx.shutdown_task:
            self.ctx.shutdown_task.cancel()
        self.ctx.running = False
        return True

    @mark_raw
    def _cmd_alias(self, player_name_then_alias_name):
        """Set a player's alias, by listing their base name and then their intended alias."""
        player_name, alias_name = player_name_then_alias_name.split(" ", 1)
        player_name, usable, response = get_intended_text(player_name, self.ctx.player_names.values())
        if usable:
            for (team, slot), name in self.ctx.player_names.items():
                if name == player_name:
                    if alias_name:
                        alias_name = alias_name.strip()[:15]
                        self.ctx.name_aliases[team, slot] = alias_name
                        self.output(f"Named {player_name} as {alias_name}")
                        update_aliases(self.ctx, team)
                        self.ctx.save()
                        return True
                    else:
                        del (self.ctx.name_aliases[team, slot])
                        self.output(f"Removed Alias for {player_name}")
                        update_aliases(self.ctx, team)
                        self.ctx.save()
                        return True
        else:
            self.output(response)
            return False

    @mark_raw
    def _cmd_forfeit(self, player_name: str) -> bool:
        """Send out the remaining items from a player's game to their intended recipients"""
        seeked_player = player_name.lower()
        for (team, slot), name in self.ctx.player_names.items():
            if name.lower() == seeked_player:
                forfeit_player(self.ctx, team, slot)
                return True

        self.output(f"Could not find player {player_name} to forfeit")
        return False

    @mark_raw
    def _cmd_allow_forfeit(self, player_name: str) -> bool:
        """Allow the specified player to use the !forfeit command"""
        seeked_player = player_name.lower()
        for (team, slot), name in self.ctx.player_names.items():
            if name.lower() == seeked_player:
                self.ctx.allow_forfeits[(team, slot)] = True
                self.output(f"Player {player_name} is now allowed to use the !forfeit command at any time.")
                return True

        self.output(f"Could not find player {player_name} to allow the !forfeit command for.")
        return False

    @mark_raw
    def _cmd_forbid_forfeit(self, player_name: str) -> bool:
        """"Disallow the specified player from using the !forfeit command"""
        seeked_player = player_name.lower()
        for (team, slot), name in self.ctx.player_names.items():
            if name.lower() == seeked_player:
                self.ctx.allow_forfeits[(team, slot)] = False
                self.output(f"Player {player_name} has to follow the server restrictions on use of the !forfeit command.")
                return True

        self.output(f"Could not find player {player_name} to forbid the !forfeit command for.")
        return False

    def _cmd_send(self, player_name: str, *item_name: str) -> bool:
        """Sends an item to the specified player"""
        seeked_player, usable, response = get_intended_text(player_name, self.ctx.player_names.values())
        if usable:
            item = " ".join(item_name)
            item, usable, response = get_intended_text(item, Items.item_table.keys())
            if usable:
                for client in self.ctx.endpoints:
                    if client.name == seeked_player:
                        new_item = ReceivedItem(Items.item_table[item][3], -1, client.slot)
                        get_received_items(self.ctx, client.team, client.slot).append(new_item)
                        self.ctx.notify_all('Cheat console: sending "' + item + '" to ' + self.ctx.get_aliased_name(client.team, client.slot))
                        send_new_items(self.ctx)
                        return True
            else:
                self.output(response)
                return False
        else:
            self.output(response)
            return False

    def _cmd_hint(self, player_name: str, *item_or_location: str) -> bool:
        """Send out a hint for a player's item or location to their team"""
        seeked_player, usable, response = get_intended_text(player_name, self.ctx.player_names.values())
        if usable:
            for (team, slot), name in self.ctx.player_names.items():
                if name == seeked_player:
                    item = " ".join(item_or_location)
                    item, usable, response = get_intended_text(item)
                    if usable:
                        if item in Items.item_name_groups:
                            hints = []
                            for item in Items.item_name_groups[item]:
                                hints.extend(collect_hints(self.ctx, team, slot, item))
                        elif item in Items.item_table:  # item name
                            hints = collect_hints(self.ctx, team, slot, item)
                        else:  # location name
                            hints = collect_hints_location(self.ctx, team, slot, item)
                        notify_hints(self.ctx, team, hints)
                        return True
                    else:
                        self.output(response)
                        return False

        else:
            self.output(response)
            return False

    def _cmd_option(self, option_name: str, option: str):
        """Set options for the server. Warning: expires on restart"""

        attrtype = self.ctx.simple_options.get(option_name, None)
        if attrtype:
            if attrtype == bool:
                def attrtype(input_text: str):
                    return input_text.lower() not in {"off", "0", "false", "none", "null", "no"}
            elif attrtype == str and option_name.endswith("password"):
                def attrtype(input_text: str):
                    if input_text.lower() in {"null", "none", '""', "''"}:
                        return None
                    return input_text
            setattr(self.ctx, option_name, attrtype(option))
            self.output(f"Set option {option_name} to {getattr(self.ctx, option_name)}")
            return True
        else:
            known = (f"{option}:{otype}" for option, otype in self.ctx.simple_options.items())
            self.output(f"Unrecognized Option {option_name}, known: "
                        f"{', '.join(known)}")
            return False

async def console(ctx: Context):
    session = prompt_toolkit.PromptSession()
    while ctx.running:
        with patch_stdout():
            input_text = await session.prompt_async()
        try:
            ctx.commandprocessor(input_text)
        except:
            import traceback
            traceback.print_exc()


def parse_args() -> argparse.Namespace:
    parser = argparse.ArgumentParser()
    defaults = Utils.get_options()["server_options"]
    parser.add_argument('--host', default=defaults["host"])
    parser.add_argument('--port', default=defaults["port"], type=int)
    parser.add_argument('--server_password', default=defaults["server_password"])
    parser.add_argument('--password', default=defaults["password"])
    parser.add_argument('--multidata', default=defaults["multidata"])
    parser.add_argument('--savefile', default=defaults["savefile"])
    parser.add_argument('--disable_save', default=defaults["disable_save"], action='store_true')
    parser.add_argument('--loglevel', default=defaults["loglevel"],
                        choices=['debug', 'info', 'warning', 'error', 'critical'])
    parser.add_argument('--location_check_points', default=defaults["location_check_points"], type=int)
    parser.add_argument('--hint_cost', default=defaults["hint_cost"], type=int)
    parser.add_argument('--disable_item_cheat', default=defaults["disable_item_cheat"], action='store_true')
    parser.add_argument('--forfeit_mode', default=defaults["forfeit_mode"], nargs='?',
                        choices=['auto', 'enabled', 'disabled', "goal", "auto-enabled"], help='''\
                             Select !forfeit Accessibility. (default: %(default)s)
                             auto:     Automatic "forfeit" on goal completion
                             enabled:  !forfeit is always available
                             disabled: !forfeit is never available
                             goal:     !forfeit can be used after goal completion
                             auto-enabled: !forfeit is available and automatically triggered on goal completion
                             ''')
    parser.add_argument('--remaining_mode', default=defaults["remaining_mode"], nargs='?',
                        choices=['enabled', 'disabled', "goal"], help='''\
                             Select !remaining Accessibility. (default: %(default)s)
                             enabled:  !remaining is always available
                             disabled: !remaining is never available
                             goal:     !remaining can be used after goal completion
                             ''')
    parser.add_argument('--auto_shutdown', default=defaults["auto_shutdown"], type=int,
                        help="automatically shut down the server after this many minutes without new location checks. "
                             "0 to keep running. Not yet implemented.")
    parser.add_argument('--use_embedded_options', action="store_true",
                        help='retrieve forfeit, remaining and hint options from the multidata file,'
                             ' instead of host.yaml')
    parser.add_argument('--compatibility', default=defaults["compatibility"], type=int,
                        help="""
    #2 -> recommended for casual/cooperative play, attempt to be compatible with everything across all versions
    #1 -> recommended for friendly racing, only allow Berserker's Multiworld, to disallow old /getitem for example
    #0 -> recommended for tournaments to force a level playing field, only allow an exact version match
    """)
    args = parser.parse_args()
    return args


async def auto_shutdown(ctx, to_cancel=None):
    await asyncio.sleep(ctx.auto_shutdown)
    while ctx.running:
        if not ctx.client_activity_timers.values():
            asyncio.create_task(ctx.server.ws_server._close())
            ctx.running = False
            if to_cancel:
                for task in to_cancel:
                    task.cancel()
            logging.info("Shutting down due to inactivity.")
        else:
            newest_activity = max(ctx.client_activity_timers.values())
            delta = datetime.datetime.now(datetime.timezone.utc) - newest_activity
            seconds = ctx.auto_shutdown - delta.total_seconds()
            if seconds < 0:
                asyncio.create_task(ctx.server.ws_server._close())
                ctx.running = False
                if to_cancel:
                    for task in to_cancel:
                        task.cancel()
                logging.info("Shutting down due to inactivity.")
            else:
                await asyncio.sleep(seconds)


async def main(args: argparse.Namespace):
    logging.basicConfig(format='[%(asctime)s] %(message)s', level=getattr(logging, args.loglevel.upper(), logging.INFO))

    ctx = Context(args.host, args.port, args.server_password, args.password, args.location_check_points,
                  args.hint_cost, not args.disable_item_cheat, args.forfeit_mode, args.remaining_mode,
                  args.auto_shutdown, args.compatibility)

    data_filename = args.multidata

    try:
        if not data_filename:
            import tkinter
            import tkinter.filedialog
            root = tkinter.Tk()
            root.withdraw()
            data_filename = tkinter.filedialog.askopenfilename(filetypes=(("Multiworld data", "*.multidata"),))

        ctx.load(data_filename, args.use_embedded_options)

    except Exception as e:
        logging.exception('Failed to read multiworld data (%s)' % e)
        raise

    ctx.init_save(not args.disable_save)

    ctx.server = websockets.serve(functools.partial(server, ctx=ctx), ctx.host, ctx.port, ping_timeout=None,
                                  ping_interval=None)
    ip = args.host if args.host else Utils.get_public_ipv4()
    logging.info('Hosting game at %s:%d (%s)' % (ip, ctx.port,
                                                 'No password' if not ctx.password else 'Password: %s' % ctx.password))

    await ctx.server
    console_task = asyncio.create_task(console(ctx))
    if ctx.auto_shutdown:
        ctx.shutdown_task = asyncio.create_task(auto_shutdown(ctx, [console_task]))
    await console_task
    if ctx.shutdown_task:
        await ctx.shutdown_task


client_message_processor = ClientMessageProcessor

if __name__ == '__main__':
    try:
        asyncio.run(main(parse_args()))
    except asyncio.exceptions.CancelledError:
        pass<|MERGE_RESOLUTION|>--- conflicted
+++ resolved
@@ -475,12 +475,9 @@
 def forfeit_player(ctx: Context, team: int, slot: int):
     all_locations = {values[0] for values in Regions.location_table.values() if type(values[0]) is int}
     all_locations.update({values[1] for values in Regions.key_drop_data.values()})
-<<<<<<< HEAD
+    all_locations.update({values for values in range(Regions.SHOP_ID_START, Regions.SHOP_ID_START + 256)})
     # register any unknown locations, such as from future versions to be forfeited too
     all_locations.update(location for location, location_slot in ctx.locations if location_slot == slot)
-=======
-    all_locations.update({values for values in range(Regions.SHOP_ID_START, Regions.SHOP_ID_START + 256)})
->>>>>>> 4250004f
     ctx.notify_all("%s (Team #%d) has forfeited" % (ctx.player_names[(team, slot)], team + 1))
     register_location_checks(ctx, team, slot, all_locations)
 
