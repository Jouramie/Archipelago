from test.inverted_owg.TestInvertedOWG import TestInvertedOWG

class TestDungeons(TestInvertedOWG):

    def testFirstDungeonChests(self):
        self.run_location_tests([
            ["Hyrule Castle - Map Chest", False, []],
            ["Hyrule Castle - Map Chest", True, ['Beat Agahnim 1']],
            ["Hyrule Castle - Map Chest", True, ['Moon Pearl', 'Pegasus Boots']],
            ["Hyrule Castle - Map Chest", True, ['Magic Mirror', 'Pegasus Boots']],

            ["Sanctuary", False, []],
            ["Sanctuary", False, ['Beat Agahnim 1']],
            ["Sanctuary", True, ['Magic Mirror', 'Beat Agahnim 1']],
            ["Sanctuary", True, ['Lamp', 'Beat Agahnim 1', 'Small Key (Hyrule Castle)']],
            ["Sanctuary", True, ['Moon Pearl', 'Pegasus Boots']],
            ["Sanctuary", True, ['Magic Mirror', 'Pegasus Boots']],

            ["Sewers - Secret Room - Left", False, []],
            ["Sewers - Secret Room - Left", True, ['Moon Pearl', 'Progressive Glove', 'Pegasus Boots']],
            ["Sewers - Secret Room - Left", True, ['Moon Pearl', 'Pegasus Boots', 'Lamp', 'Small Key (Hyrule Castle)']],
            ["Sewers - Secret Room - Left", True,
             ['Magic Mirror', 'Pegasus Boots', 'Lamp', 'Small Key (Hyrule Castle)']],
            ["Sewers - Secret Room - Left", True, ['Beat Agahnim 1', 'Lamp', 'Small Key (Hyrule Castle)']],

            ["Eastern Palace - Compass Chest", False, []],
            ["Eastern Palace - Compass Chest", True, ['Moon Pearl', 'Pegasus Boots']],
            ["Eastern Palace - Compass Chest", True, ['Magic Mirror', 'Pegasus Boots']],
            ["Eastern Palace - Compass Chest", True, ['Beat Agahnim 1']],

            ["Desert Palace - Map Chest", False, []],
            ["Desert Palace - Map Chest", True, ['Moon Pearl', 'Pegasus Boots']],
            ["Desert Palace - Map Chest", True, ['Book of Mudora', 'Magic Mirror', 'Pegasus Boots']],

            ["Desert Palace - Boss", False, []],
            ["Desert Palace - Boss", False, [], ['Small Key (Desert Palace)']],
            ["Desert Palace - Boss", False, [], ['Big Key (Desert Palace)']],
            ["Desert Palace - Boss", False, [], ['Lamp', 'Fire Rod']],
            ["Desert Palace - Boss", True, ['Progressive Sword', 'Small Key (Desert Palace)', 'Big Key (Desert Palace)', 'Moon Pearl', 'Pegasus Boots', 'Lamp']],
            ["Desert Palace - Boss", True, ['Small Key (Desert Palace)', 'Big Key (Desert Palace)', 'Moon Pearl', 'Pegasus Boots', 'Fire Rod']],

            ["Tower of Hera - Basement Cage", False, []],
            ["Tower of Hera - Basement Cage", False, [], ['Moon Pearl']],
            ["Tower of Hera - Basement Cage", True, ['Pegasus Boots', 'Moon Pearl']],

            ["Castle Tower - Room 03", False, []],
            ["Castle Tower - Room 03", False, [], ['Progressive Sword', 'Hammer', 'Progressive Bow', 'Fire Rod', 'Ice Rod', 'Cane of Somaria', 'Cane of Byrna']],
            ["Castle Tower - Room 03", True, ['Pegasus Boots', 'Progressive Sword']],
            ["Castle Tower - Room 03", True, ['Pegasus Boots', 'Progressive Bow']],

<<<<<<< HEAD
            #todo: Qirn Jump
            #["Palace of Darkness - Shooter Room", True, []],
            ["Palace of Darkness - Shooter Room", True, ['Pegasus Boots']],
            ["Palace of Darkness - Shooter Room", True, ['Hammer']],
            ["Palace of Darkness - Shooter Room", True, ['Flippers']],
=======
            # Qirn Jump
            ["Palace of Darkness - Shooter Room", True, []],
>>>>>>> db627be1

            ["Swamp Palace - Entrance", False, []],
            ["Swamp Palace - Entrance", False, [], ['Magic Mirror']],
            ["Swamp Palace - Entrance", False, [], ['Flippers']],
            ["Swamp Palace - Entrance", True, ['Magic Mirror', 'Flippers', 'Pegasus Boots']],
            ["Swamp Palace - Entrance", True, ['Magic Mirror', 'Flippers', 'Beat Agahnim 1']],

            ["Skull Woods - Compass Chest", True, []],

            ["Skull Woods - Big Chest", False, []],
            ["Skull Woods - Big Chest", False, [], ['Big Key (Skull Woods)']],
            ["Skull Woods - Big Chest", True, ['Big Key (Skull Woods)']],

            ["Skull Woods - Big Key Chest", True, []],

            ["Skull Woods - Bridge Room", False, []],
            ["Skull Woods - Bridge Room", False, [], ['Fire Rod']],
            ["Skull Woods - Bridge Room", True, ['Fire Rod']],

            ["Thieves' Town - Map Chest", True, []],

            ["Ice Palace - Compass Chest", False, []],
            ["Ice Palace - Compass Chest", False, [], ['Fire Rod', 'Bombos', 'Progressive Sword']],
            # Qirn Jump
            ["Ice Palace - Compass Chest", True, ['Fire Rod']],
            ["Ice Palace - Compass Chest", True, ['Bombos', 'Progressive Sword']],

            ["Misery Mire - Bridge Chest", False, []],
            ["Misery Mire - Bridge Chest", False, [], ['Ether']],
            ["Misery Mire - Bridge Chest", False, [], ['Progressive Sword']],
            ["Misery Mire - Bridge Chest", True, ['Pegasus Boots', 'Ether', 'Progressive Sword']],

            ["Turtle Rock - Compass Chest", False, []],
            ["Turtle Rock - Compass Chest", False, [], ['Cane of Somaria']],
            ["Turtle Rock - Compass Chest", True, ['Pegasus Boots', 'Magic Mirror', 'Moon Pearl', 'Cane of Somaria', 'Small Key (Turtle Rock)', 'Small Key (Turtle Rock)', 'Small Key (Turtle Rock)', 'Small Key (Turtle Rock)']],
            ["Turtle Rock - Compass Chest", True, ['Pegasus Boots', 'Quake', 'Progressive Sword', 'Cane of Somaria']],

            ["Turtle Rock - Chain Chomps", False, []],
            ["Turtle Rock - Chain Chomps", True, ['Pegasus Boots', 'Magic Mirror', 'Moon Pearl']],

            ["Turtle Rock - Crystaroller Room", False, []],
            ["Turtle Rock - Crystaroller Room", True, ['Pegasus Boots', 'Magic Mirror', 'Moon Pearl', 'Big Key (Turtle Rock)']],
            ["Turtle Rock - Crystaroller Room", True, ['Pegasus Boots', 'Magic Mirror', 'Moon Pearl', 'Lamp', 'Cane of Somaria']],

            ["Ganons Tower - Hope Room - Left", False, []],
            ["Ganons Tower - Hope Room - Left", False, [], ['Crystal 1']],
            ["Ganons Tower - Hope Room - Left", False, [], ['Crystal 2']],
            ["Ganons Tower - Hope Room - Left", False, [], ['Crystal 3']],
            ["Ganons Tower - Hope Room - Left", False, [], ['Crystal 4']],
            ["Ganons Tower - Hope Room - Left", False, [], ['Crystal 5']],
            ["Ganons Tower - Hope Room - Left", False, [], ['Crystal 6']],
            ["Ganons Tower - Hope Room - Left", False, [], ['Crystal 7']],
            ["Ganons Tower - Hope Room - Left", True, ['Beat Agahnim 1', 'Crystal 1', 'Crystal 2', 'Crystal 3', 'Crystal 4', 'Crystal 5', 'Crystal 6', 'Crystal 7']],
            ["Ganons Tower - Hope Room - Left", True, ['Pegasus Boots', 'Magic Mirror', 'Crystal 1', 'Crystal 2', 'Crystal 3', 'Crystal 4', 'Crystal 5', 'Crystal 6', 'Crystal 7']],
            ["Ganons Tower - Hope Room - Left", True, ['Pegasus Boots', 'Moon Pearl', 'Crystal 1', 'Crystal 2', 'Crystal 3', 'Crystal 4', 'Crystal 5', 'Crystal 6', 'Crystal 7']],
        ])<|MERGE_RESOLUTION|>--- conflicted
+++ resolved
@@ -48,16 +48,8 @@
             ["Castle Tower - Room 03", True, ['Pegasus Boots', 'Progressive Sword']],
             ["Castle Tower - Room 03", True, ['Pegasus Boots', 'Progressive Bow']],
 
-<<<<<<< HEAD
-            #todo: Qirn Jump
-            #["Palace of Darkness - Shooter Room", True, []],
-            ["Palace of Darkness - Shooter Room", True, ['Pegasus Boots']],
-            ["Palace of Darkness - Shooter Room", True, ['Hammer']],
-            ["Palace of Darkness - Shooter Room", True, ['Flippers']],
-=======
             # Qirn Jump
             ["Palace of Darkness - Shooter Room", True, []],
->>>>>>> db627be1
 
             ["Swamp Palace - Entrance", False, []],
             ["Swamp Palace - Entrance", False, [], ['Magic Mirror']],
